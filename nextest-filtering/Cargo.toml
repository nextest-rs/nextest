--- conflicted
+++ resolved
@@ -29,14 +29,7 @@
 globset.workspace = true
 guppy = "0.17.4"
 miette = "5.10.0"
-<<<<<<< HEAD
-recursion = "0.5.1"
-=======
-nom = "7.1.3"
-nom-tracable = "0.9.1"
-nom_locate = "4.2.0"
 recursion = "0.5.2"
->>>>>>> 983446d5
 regex = "1.10.2"
 regex-syntax = "0.8.2"
 thiserror = "1.0.56"
